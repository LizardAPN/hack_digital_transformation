import sys
from pathlib import Path

# Добавляем путь к утилитам для корректной работы импортов
utils_path = Path(__file__).resolve().parent.parent / "utils"
if str(utils_path) not in sys.path:
    sys.path.insert(0, str(utils_path))

# Настраиваем пути проекта
try:
    from path_resolver import setup_project_paths

    setup_project_paths()
except ImportError:
    # Если path_resolver недоступен, добавляем необходимые пути вручную
    src_path = Path(__file__).resolve().parent.parent
    paths_to_add = [src_path, src_path / "utils", src_path / "geo"]
    for path in paths_to_add:
        path_str = str(path)
        if path.exists() and path_str not in sys.path:
            sys.path.insert(0, path_str)
import os
from pathlib import Path
from typing import Dict, Tuple, Optional, Any

# Определяем корневую директорию проекта
# Используем переменную окружения PROJECT_ROOT если задана, иначе определяем автоматически
PROJECT_ROOT: Path = Path(os.getenv("PROJECT_ROOT", Path(__file__).parent.parent.parent)).resolve()

# Пути к основным директориям
SRC_DIR: Path = PROJECT_ROOT / "src"
MODELS_DIR: Path = SRC_DIR / "models"
UTILS_DIR: Path = SRC_DIR / "utils"
DATA_DIR: Path = PROJECT_ROOT / "data"

# Создаем директории если они не существуют
for directory in [SRC_DIR, MODELS_DIR, UTILS_DIR, DATA_DIR]:
    directory.mkdir(parents=True, exist_ok=True)

from src.utils.s3_optimize import S3Manager

s3_manager: Optional[S3Manager] = None

<<<<<<< HEAD
try:
    s3_manager = S3Manager(
        key_id=os.getenv("AWS_ACCESS_KEY_ID"),
        access_key=os.getenv("AWS_SECRET_ACCESS_KEY"),
        endpoint_url=os.getenv("AWS_ENDPOINT_URL"),
        bucket_name=os.getenv("AWS_BUCKET_NAME"),
        max_workers=32,
        chunk_size=8 * 1024 * 1024,
    )
except ValueError:
    # В тестовой среде без учетных данных AWS создаем заглушку
    s3_manager = None

# Настройки модели
MODEL_CONFIG: Dict[str, Any] = {"model_name": "ResNet50", "input_size": (224, 224), "pooling": "avg"}

# Настройки FAISS
FAISS_CONFIG: Dict[str, Any] = {"index_type": "IVF2048,Flat", "nlist": 2048, "metric": "l2"}

# Пути для сохранения индекса (локально)
DATA_PATHS: Dict[str, str] = {
=======
# Менеджер подключения к хранилищу S3
# Используется для загрузки и скачивания файлов из облачного хранилища
s3_manager = S3Manager(
    key_id=os.getenv("AWS_ACCESS_KEY_ID"),
    access_key=os.getenv("AWS_SECRET_ACCESS_KEY"),
    endpoint_url=os.getenv("AWS_ENDPOINT_URL"),
    bucket_name=os.getenv("AWS_BUCKET_NAME"),
    max_workers=4,
    chunk_size=8 * 1024 * 1024,
)

# Настройки модели компьютерного зрения
# model_name: название предобученной модели из библиотеки Keras
# input_size: размер входного изображения для модели
# pooling: тип пулинга на выходе модели (avg, max)
MODEL_CONFIG = {"model_name": "ResNet50", "input_size": (224, 224), "pooling": "avg"}

# Настройки индекса FAISS для поиска похожих изображений
# index_type: тип индекса FAISS (IVF - inverted file index)
# nlist: количество кластеров для IVF
# metric: метрика расстояния (l2 - евклидово расстояние)
FAISS_CONFIG = {"index_type": "IVF2048,Flat", "nlist": 2048, "metric": "l2"}

# Пути для сохранения индекса и вспомогательных файлов (локально)
# faiss_index: путь к бинарному файлу индекса FAISS
# mapping_file: путь к файлу сопоставления идентификаторов изображений
# metadata_file: путь к файлу метаданных изображений
DATA_PATHS = {
>>>>>>> fb3175ae
    "faiss_index": "data/index/faiss_index.bin",
    "mapping_file": "data/processed/image_mapping.pkl",
    "metadata_file": "data/processed/metadata.json",
}

<<<<<<< HEAD
# Настройки производительности
PERFORMANCE_CONFIG: Dict[str, Any] = {
=======
# Настройки производительности обработки изображений
# max_concurrent_tasks: максимальное количество параллельных задач
# batch_size: размер пакета для обработки изображений
# max_image_size: максимальный размер изображения (ширина, высота)
# cache_features: флаг кэширования извлеченных признаков
# enable_gpu: флаг использования GPU для вычислений
# processing_timeout: таймаут обработки одного изображения в секундах
PERFORMANCE_CONFIG = {
>>>>>>> fb3175ae
    "max_concurrent_tasks": 4,
    "batch_size": 32,
    "max_image_size": (1920, 1080),
    "cache_features": True,
    "enable_gpu": False,
    "processing_timeout": 300,  # 5 минут на обработку одного изображения
}<|MERGE_RESOLUTION|>--- conflicted
+++ resolved
@@ -39,31 +39,6 @@
 
 from src.utils.s3_optimize import S3Manager
 
-s3_manager: Optional[S3Manager] = None
-
-<<<<<<< HEAD
-try:
-    s3_manager = S3Manager(
-        key_id=os.getenv("AWS_ACCESS_KEY_ID"),
-        access_key=os.getenv("AWS_SECRET_ACCESS_KEY"),
-        endpoint_url=os.getenv("AWS_ENDPOINT_URL"),
-        bucket_name=os.getenv("AWS_BUCKET_NAME"),
-        max_workers=32,
-        chunk_size=8 * 1024 * 1024,
-    )
-except ValueError:
-    # В тестовой среде без учетных данных AWS создаем заглушку
-    s3_manager = None
-
-# Настройки модели
-MODEL_CONFIG: Dict[str, Any] = {"model_name": "ResNet50", "input_size": (224, 224), "pooling": "avg"}
-
-# Настройки FAISS
-FAISS_CONFIG: Dict[str, Any] = {"index_type": "IVF2048,Flat", "nlist": 2048, "metric": "l2"}
-
-# Пути для сохранения индекса (локально)
-DATA_PATHS: Dict[str, str] = {
-=======
 # Менеджер подключения к хранилищу S3
 # Используется для загрузки и скачивания файлов из облачного хранилища
 s3_manager = S3Manager(
@@ -92,16 +67,11 @@
 # mapping_file: путь к файлу сопоставления идентификаторов изображений
 # metadata_file: путь к файлу метаданных изображений
 DATA_PATHS = {
->>>>>>> fb3175ae
     "faiss_index": "data/index/faiss_index.bin",
     "mapping_file": "data/processed/image_mapping.pkl",
     "metadata_file": "data/processed/metadata.json",
 }
 
-<<<<<<< HEAD
-# Настройки производительности
-PERFORMANCE_CONFIG: Dict[str, Any] = {
-=======
 # Настройки производительности обработки изображений
 # max_concurrent_tasks: максимальное количество параллельных задач
 # batch_size: размер пакета для обработки изображений
@@ -110,7 +80,6 @@
 # enable_gpu: флаг использования GPU для вычислений
 # processing_timeout: таймаут обработки одного изображения в секундах
 PERFORMANCE_CONFIG = {
->>>>>>> fb3175ae
     "max_concurrent_tasks": 4,
     "batch_size": 32,
     "max_image_size": (1920, 1080),
