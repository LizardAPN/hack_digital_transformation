import sys
from pathlib import Path

# Добавляем путь к утилитам для корректной работы импортов
utils_path = Path(__file__).resolve().parent.parent / "utils"
if str(utils_path) not in sys.path:
    sys.path.insert(0, str(utils_path))

# Настраиваем пути проекта
try:
    from path_resolver import setup_project_paths

    setup_project_paths()
except ImportError:
    # Если path_resolver недоступен, добавляем необходимые пути вручную
    src_path = Path(__file__).resolve().parent.parent
    paths_to_add = [src_path, src_path / "utils", src_path / "geo"]
    for path in paths_to_add:
        path_str = str(path)
        if path.exists() and path_str not in sys.path:
            sys.path.insert(0, path_str)
from pathlib import Path
from typing import Tuple, Optional, List, Any
import re
import shutil
from itertools import zip_longest

import numpy as np
import pandas as pd
from scipy.spatial import KDTree


<<<<<<< HEAD
def move_and_remove_files(source_dir: Path, destination_dir: Path, remove_after_move: bool = False) -> None:
    """
    Перемещает файлы из source_dir в destination_dir и удаляет source_dir если remove_after_move=True

    Args:
        source_dir: Путь к исходной директории
        destination_dir: Путь к целевой директории
        remove_after_move: Флаг удаления исходной директории после перемещения
=======
def move_and_remove_files(source_dir, destination_dir, remove_after_move=False):
    """
    Перемещает файлы из исходной директории в целевую и при необходимости удаляет исходную директорию.

    Функция перемещает все элементы из указанной исходной директории в целевую директорию.
    Если параметр remove_after_move установлен в True, то после перемещения исходная 
    директория удаляется.

    Параметры
    ----------
    source_dir : Path
        Путь к исходной директории.
    destination_dir : Path
        Путь к целевой директории.
    remove_after_move : bool, optional
        Флаг, указывающий на необходимость удаления исходной директории после перемещения 
        (по умолчанию False).

    Примеры
    --------
    >>> from pathlib import Path
    >>> move_and_remove_files(Path('/path/to/source'), Path('/path/to/destination'))
    Перенесен: file1.txt
    Перенесен: file2.txt
>>>>>>> fb3175ae
    """
    if source_dir.exists() and source_dir.is_dir():
        for item in source_dir.iterdir():
            try:
                shutil.move(str(item), str(destination_dir))
                print(f"Перенесен: {item.name}")
            except Exception as e:
                print(f"Ошибка при переносе {item.name}: {e}")

        if remove_after_move:
            # Удаляем теперь пустую папку
            try:
                source_dir.rmdir()  # Удаляем пустую папку
                print(f"Пустая папка удалена: {source_dir}")
            except OSError:
                print(f"Папка не пуста, используем rmtree")
                shutil.rmtree(source_dir)


<<<<<<< HEAD
def extract_coordinates(coord_string: str) -> Tuple[Optional[float], Optional[float]]:
    """
    Извлекает координаты из строки

    Args:
        coord_string: Строка с координатами в формате "coordinates=[lat, lon]"

    Returns:
        Кортеж с широтой и долготой или (None, None) если не найдены
=======
def extract_coordinates(coord_string):
    """
    Извлекает координаты из строки.

    Функция извлекает широту и долготу из строки формата "coordinates=[широта, долгота]".

    Параметры
    ----------
    coord_string : str
        Строка, содержащая координаты в формате "coordinates=[число, число]".

    Возвращает
    -------
    tuple
        Кортеж из двух float значений (широта, долгота) или (None, None), если 
        координаты не найдены.

    Примеры
    --------
    >>> extract_coordinates("coordinates=[55.7558, 37.6173]")
    (55.7558, 37.6173)
    >>> extract_coordinates("no coordinates here")
    (None, None)
>>>>>>> fb3175ae
    """
    pattern = r"coordinates=\[([\d.-]+),\s*([\d.-]+)\]"
    match = re.search(pattern, str(coord_string))
    if match:
        return float(match.group(1)), float(match.group(2))
    return None, None


def merge_tables_with_tolerance(
<<<<<<< HEAD
    target: pd.DataFrame,
    real_data: pd.DataFrame,
    target_lat_name: str = "latitude",
    target_lot_name: str = "longitude",
    real_data_lat_name: str = "latitude",
    real_data_lot_name: str = "longitude",
    max_distance_meters: float = 100,
) -> pd.DataFrame:
    """
    Объединяет две таблицы по координатам с допустимым отклонением

    Args:
        target: Целевая таблица с координатами
        real_data: Таблица с реальными данными
        target_lat_name: Название колонки широты в target
        target_lot_name: Название колонки долготы в target
        real_data_lat_name: Название колонки широты в real_data
        real_data_lot_name: Название колонки долготы в real_data
        max_distance_meters: Максимальное расстояние в метрах для объединения

    Returns:
        Объединенный DataFrame с результатами
=======
    target,
    real_data,
    target_lat_name="latitude",
    target_lot_name="longitude",
    real_data_lat_name="latitude",
    real_data_lot_name="longitude",
    max_distance_meters=100,
):
    """
    Объединяет две таблицы по координатам с учетом допуска на расстояние.

    Функция объединяет две таблицы данных, сопоставляя записи по географическим координатам.
    Для каждой записи в таблице target находится ближайшая запись в таблице real_data 
    в пределах заданного максимального расстояния.

    Параметры
    ----------
    target : pandas.DataFrame
        Таблица с данными, к которым будут присоединены данные из real_data.
    real_data : pandas.DataFrame
        Таблица с реальными данными, которые будут присоединены к target.
    target_lat_name : str, optional
        Название столбца с широтой в таблице target (по умолчанию "latitude").
    target_lot_name : str, optional
        Название столбца с долготой в таблице target (по умолчанию "longitude").
    real_data_lat_name : str, optional
        Название столбца с широтой в таблице real_data (по умолчанию "latitude").
    real_data_lot_name : str, optional
        Название столбца с долготой в таблице real_data (по умолчанию "longitude").
    max_distance_meters : int, optional
        Максимальное расстояние в метрах для сопоставления записей (по умолчанию 100).

    Возвращает
    -------
    pandas.DataFrame
        Результирующая таблица с объединенными данными, отсортированная по расстоянию.

    Исключения
    ----------
    ValueError
        Возникает, если указанные столбцы с координатами не найдены в соответствующих таблицах.
>>>>>>> fb3175ae
    """
    # Проверка существования колонок
    if target_lat_name not in target.columns:
        raise ValueError(f"Колонка {target_lat_name} не найдена в target")
    if target_lot_name not in target.columns:
        raise ValueError(f"Колонка {target_lot_name} не найдена в target")
    if real_data_lat_name not in real_data.columns:
        raise ValueError(f"Колонка {real_data_lat_name} не найдена в real_data")
    if real_data_lot_name not in real_data.columns:
        raise ValueError(f"Колонка {real_data_lot_name} не найдена в real_data")

    # Переименование колонок
    df1 = target.rename(
        columns={target.columns[0]: "filename", target_lat_name: "lat_target", target_lot_name: "lon_target"}
    )
    df2 = real_data.rename(
        columns={real_data.columns[0]: "camera_id", real_data_lat_name: "lat_real", real_data_lot_name: "lon_real"}
    )

    # Преобразование координат в радианы для сферического расстояния
    coords1 = np.radians(df1[["lat_target", "lon_target"]].values)
    coords2 = np.radians(df2[["lat_real", "lon_real"]].values)

    # Создание KDTree для быстрого поиска
    tree = KDTree(coords2)

    # Поиск ближайшей точки в df2 для каждой точки в df1
    distances, indices = tree.query(coords1, k=1)  # k=1 для одной ближайшей точки

    # Преобразование расстояний из радиан в метры (Earth's radius ≈ 6371000 m)
    distances_m = distances * 6371000

    # Создание результирующего DataFrame
    result = df1.copy()
    result["distance_m"] = distances_m
    result["camera_id"] = df2.iloc[indices]["camera_id"].values
    result["lat_real"] = df2.iloc[indices]["lat_real"].values
    result["lon_real"] = df2.iloc[indices]["lon_real"].values

    # Фильтрация по максимальному расстоянию
    result = result[result["distance_m"] <= max_distance_meters].sort_values("distance_m")

    return result.reset_index(drop=True)


def levenshtein_distance(string1: str, string2: str) -> int:
    """
<<<<<<< HEAD
    Вычисляет расстояние Левенштейна между двумя строками

    Args:
        string1: Первая строка
        string2: Вторая строка

    Returns:
        Расстояние Левенштейна между строками

    Examples:
        >>> levenshtein_distance('AATZ', 'AAAZ')
        1
        >>> levenshtein_distance('AATZZZ', 'AAAZ')
        3
=======
    Вычисляет расстояние Левенштейна между двумя строками.

    Расстояние Левенштейна — это минимальное количество односимвольных 
    операций (вставки, удаления или замены), необходимых для преобразования 
    одной строки в другую.

    Параметры
    ----------
    string1 : str
        Первая строка для сравнения.
    string2 : str
        Вторая строка для сравнения.

    Возвращает
    -------
    int
        Расстояние Левенштейна между строками.

    Примеры
    --------
    >>> levenshtein_distance('AATZ', 'AAAZ')
    1
    >>> levenshtein_distance('AATZZZ', 'AAAZ')
    3
>>>>>>> fb3175ae
    """
    distance = 0
    if len(string1) < len(string2):
        string1, string2 = string2, string1

    # Заменяем itertools.izip_longest на zip_longest для Python 3
    for i, v in zip_longest(string1, string2, fillvalue="-"):
        if i != v:
            distance += 1
    return distance<|MERGE_RESOLUTION|>--- conflicted
+++ resolved
@@ -30,16 +30,6 @@
 from scipy.spatial import KDTree
 
 
-<<<<<<< HEAD
-def move_and_remove_files(source_dir: Path, destination_dir: Path, remove_after_move: bool = False) -> None:
-    """
-    Перемещает файлы из source_dir в destination_dir и удаляет source_dir если remove_after_move=True
-
-    Args:
-        source_dir: Путь к исходной директории
-        destination_dir: Путь к целевой директории
-        remove_after_move: Флаг удаления исходной директории после перемещения
-=======
 def move_and_remove_files(source_dir, destination_dir, remove_after_move=False):
     """
     Перемещает файлы из исходной директории в целевую и при необходимости удаляет исходную директорию.
@@ -64,7 +54,6 @@
     >>> move_and_remove_files(Path('/path/to/source'), Path('/path/to/destination'))
     Перенесен: file1.txt
     Перенесен: file2.txt
->>>>>>> fb3175ae
     """
     if source_dir.exists() and source_dir.is_dir():
         for item in source_dir.iterdir():
@@ -84,17 +73,6 @@
                 shutil.rmtree(source_dir)
 
 
-<<<<<<< HEAD
-def extract_coordinates(coord_string: str) -> Tuple[Optional[float], Optional[float]]:
-    """
-    Извлекает координаты из строки
-
-    Args:
-        coord_string: Строка с координатами в формате "coordinates=[lat, lon]"
-
-    Returns:
-        Кортеж с широтой и долготой или (None, None) если не найдены
-=======
 def extract_coordinates(coord_string):
     """
     Извлекает координаты из строки.
@@ -118,7 +96,6 @@
     (55.7558, 37.6173)
     >>> extract_coordinates("no coordinates here")
     (None, None)
->>>>>>> fb3175ae
     """
     pattern = r"coordinates=\[([\d.-]+),\s*([\d.-]+)\]"
     match = re.search(pattern, str(coord_string))
@@ -128,30 +105,6 @@
 
 
 def merge_tables_with_tolerance(
-<<<<<<< HEAD
-    target: pd.DataFrame,
-    real_data: pd.DataFrame,
-    target_lat_name: str = "latitude",
-    target_lot_name: str = "longitude",
-    real_data_lat_name: str = "latitude",
-    real_data_lot_name: str = "longitude",
-    max_distance_meters: float = 100,
-) -> pd.DataFrame:
-    """
-    Объединяет две таблицы по координатам с допустимым отклонением
-
-    Args:
-        target: Целевая таблица с координатами
-        real_data: Таблица с реальными данными
-        target_lat_name: Название колонки широты в target
-        target_lot_name: Название колонки долготы в target
-        real_data_lat_name: Название колонки широты в real_data
-        real_data_lot_name: Название колонки долготы в real_data
-        max_distance_meters: Максимальное расстояние в метрах для объединения
-
-    Returns:
-        Объединенный DataFrame с результатами
-=======
     target,
     real_data,
     target_lat_name="latitude",
@@ -193,7 +146,6 @@
     ----------
     ValueError
         Возникает, если указанные столбцы с координатами не найдены в соответствующих таблицах.
->>>>>>> fb3175ae
     """
     # Проверка существования колонок
     if target_lat_name not in target.columns:
@@ -241,22 +193,6 @@
 
 def levenshtein_distance(string1: str, string2: str) -> int:
     """
-<<<<<<< HEAD
-    Вычисляет расстояние Левенштейна между двумя строками
-
-    Args:
-        string1: Первая строка
-        string2: Вторая строка
-
-    Returns:
-        Расстояние Левенштейна между строками
-
-    Examples:
-        >>> levenshtein_distance('AATZ', 'AAAZ')
-        1
-        >>> levenshtein_distance('AATZZZ', 'AAAZ')
-        3
-=======
     Вычисляет расстояние Левенштейна между двумя строками.
 
     Расстояние Левенштейна — это минимальное количество односимвольных 
@@ -281,7 +217,6 @@
     1
     >>> levenshtein_distance('AATZZZ', 'AAAZ')
     3
->>>>>>> fb3175ae
     """
     distance = 0
     if len(string1) < len(string2):
